'use client';

import type React from 'react';

import { useState, useEffect } from 'react';
import { Button } from '@/components/ui/button';
import { Input } from '@/components/ui/input';
import { Textarea } from '@/components/ui/textarea';
import { Send } from 'lucide-react';

declare global {
  interface Window {
    grecaptcha: {
      execute: (siteKey: string, options: { action: string }) => Promise<string>;
      ready: (callback: () => void) => void;
    };
  }
}

interface ValidationError {
  field: string;
  message: string;
}

interface ApiError {
  error: string;
  details?: ValidationError[];
  retryAfter?: number;
}

export default function ContactForm() {
  const [formData, setFormData] = useState({
    name: '',
    email: '',
    phone: '',
    subject: '',
    message: '',
    website: '',
  });
  const [startTime, setStartTime] = useState(Date.now());

  const [isSubmitting, setIsSubmitting] = useState(false);
  const [isSubmitted, setIsSubmitted] = useState(false);
  const [error, setError] = useState<string | null>(null);
  const [fieldErrors, setFieldErrors] = useState<Record<string, string>>({});
  const [recaptchaLoaded, setRecaptchaLoaded] = useState(false);

  useEffect(() => {
    const loadRecaptcha = () => {
      const script = document.createElement('script');
      script.src = `https://www.google.com/recaptcha/api.js?render=${process.env.NEXT_PUBLIC_RECAPTCHA_SITE_KEY}`;
      script.async = true;
      script.defer = true;
      script.onload = () => {
        if (window.grecaptcha) {
          window.grecaptcha.ready(() => {
            setRecaptchaLoaded(true);
          });
        }
      };
      document.head.appendChild(script);
    };

    if (process.env.NEXT_PUBLIC_RECAPTCHA_SITE_KEY) {
      loadRecaptcha();
    }

    return () => {
      // Cleanup script if component unmounts
      const scripts = document.querySelectorAll('script[src*="recaptcha"]');
      scripts.forEach(script => script.remove());
    };
  }, []);

  const formatPhoneNumber = (value: string): string => {
    const digits = value.replace(/\D/g, '');
    
    if (digits.length <= 3) {
      return digits;
    } else if (digits.length <= 6) {
      return `(${digits.slice(0, 3)}) ${digits.slice(3)}`;
    } else if (digits.length <= 10) {
      return `(${digits.slice(0, 3)}) ${digits.slice(3, 6)}-${digits.slice(6)}`;
    } else {
      return `(${digits.slice(0, 3)}) ${digits.slice(3, 6)}-${digits.slice(6, 10)}`;
    }
  };

  const handleChange = (e: React.ChangeEvent<HTMLInputElement | HTMLTextAreaElement>) => {
    const { name, value } = e.target;
    
    if (name === 'phone') {
      const formattedPhone = formatPhoneNumber(value);
      setFormData((prev) => ({ ...prev, [name]: formattedPhone }));
    } else {
      setFormData((prev) => ({ ...prev, [name]: value }));
    }

    if (fieldErrors[name]) {
      setFieldErrors((prev) => ({ ...prev, [name]: '' }));
    }

    if (error) {
      setError(null);
    }
  };

    const handleSubmit = async (e: React.FormEvent) => {
    e.preventDefault();
    setIsSubmitting(true);
    setError(null);
    setFieldErrors({});
    
    const elapsed = Date.now() - startTime;

<<<<<<< HEAD
    try {
      let recaptchaToken = '';
      
      if (process.env.NEXT_PUBLIC_RECAPTCHA_SITE_KEY && window.grecaptcha && recaptchaLoaded) {
        try {
          recaptchaToken = await window.grecaptcha.execute(
            process.env.NEXT_PUBLIC_RECAPTCHA_SITE_KEY,
            { action: 'contact_form' }
          );
        } catch (recaptchaError) {
          console.warn('reCAPTCHA execution failed:', recaptchaError);
        }
      }

      const res = await fetch('/api/contact', {
        method: 'POST',
        headers: { 'Content-Type': 'application/json' },
        body: JSON.stringify({ 
          ...formData, 
          elapsed,
          recaptchaToken 
        }),
=======
    setTimeout(() => {
      setIsSubmitting(false);
      setIsSubmitted(true);
      setFormData({
        name: '',
        email: '',
        phone: '',
        company: '',
        projectType: '',
        budget: '',
        message: '',
>>>>>>> b34dd5a9
      });

      const data: ApiError | { message: string; submissionId: string } = await res.json();

      if (res.ok) {
        setIsSubmitted(true);
        setFormData({
          name: '',
          email: '',
          phone: '',
          subject: '',
          message: '',
          website: '',
        });
        setStartTime(Date.now());
      } else {
        const errorData = data as ApiError;

        if (errorData.details && Array.isArray(errorData.details)) {
          const newFieldErrors: Record<string, string> = {};
          errorData.details.forEach((detail) => {
            newFieldErrors[detail.field] = detail.message;
          });
          setFieldErrors(newFieldErrors);
        } else {
          let errorMessage = errorData.error || 'An error occurred while submitting the form.';

          if (res.status === 429 && errorData.retryAfter) {
            errorMessage += ` Please try again in ${errorData.retryAfter} minutes.`;
          }

          setError(errorMessage);
        }
      }
    } catch (err) {
      console.error('Form submission error:', err);
      setError('Network error. Please check your connection and try again.');
    } finally {
      setIsSubmitting(false);
    }
  };

  if (isSubmitted) {
    return (
      <div className="bg-white/5 backdrop-blur-sm rounded-xl border border-gray-800 p-8 hover:border-blue-500/50 transition-all duration-300">
        <div className="bg-gradient-to-br from-green-500/10 to-emerald-500/10 backdrop-blur-sm rounded-xl border border-green-500/20 p-8 text-center">
          <div className="w-16 h-16 bg-green-500/20 rounded-full flex items-center justify-center mx-auto mb-6 backdrop-blur-sm border border-green-500/30">
            <svg
              xmlns="http://www.w3.org/2000/svg"
              width="24"
              height="24"
              viewBox="0 0 24 24"
              fill="none"
              stroke="currentColor"
              strokeWidth="2"
              strokeLinecap="round"
              strokeLinejoin="round"
              className="h-8 w-8 text-green-400"
            >
              <path d="M22 11.08V12a10 10 0 1 1-5.93-9.14" />
              <polyline points="22 4 12 14.01 9 11.01" />
            </svg>
          </div>
          <h3 className="text-2xl font-bold text-white mb-3 gradient-text">Message Sent Successfully!</h3>
          <p className="text-gray-300 mb-6 leading-relaxed">
            Thank you for reaching out. We'll get back to you as soon as possible.
          </p>
          <Button
            onClick={() => setIsSubmitted(false)}
            className="px-6 py-3 rounded-lg bg-blue-500 text-white font-medium hover:bg-blue-600 transition-all duration-300 border-0"
          >
            Send Another Message
          </Button>
        </div>
      </div>
    );
  }

  return (
    <div className="bg-white/5 backdrop-blur-sm rounded-xl border border-gray-800 p-8 hover:border-blue-500/50 transition-all duration-300">
      {/* General error message */}
      {error && (
        <div className="mb-6 p-4 bg-red-900/20 border border-red-500/30 rounded-lg">
          <p className="text-red-400 text-sm">{error}</p>
        </div>
      )}

      <form onSubmit={handleSubmit}>
        {/* Honeypot field (visually hidden) */}
        <div
          style={{
            position: 'absolute',
            left: '-9999px',
            width: '1px',
            height: '1px',
            overflow: 'hidden',
          }}
        >
          <label htmlFor="website">Website</label>
          <input
            type="text"
            id="website"
            name="website"
            tabIndex={-1}
            autoComplete="off"
            value={formData.website}
            onChange={handleChange}
          />
        </div>

        <div className="mb-6">
          <label htmlFor="name" className="block text-sm font-medium text-gray-300 mb-1">
            Name <span className="text-red-400">*</span>
          </label>
          <Input
            id="name"
            name="name"
            placeholder="Your full name"
            value={formData.name}
            onChange={handleChange}
            required
            className={`w-full px-4 py-3 rounded-lg bg-gray-800 border text-white placeholder-gray-400 focus:outline-none focus:ring-2 focus:border-transparent transition-colors ${
              fieldErrors.name
                ? 'border-red-500 focus:ring-red-500'
                : 'border-gray-700 focus:ring-blue-500'
            }`}
          />
          {fieldErrors.name && <p className="mt-1 text-sm text-red-400">{fieldErrors.name}</p>}
        </div>
        <div className="grid grid-cols-1 sm:grid-cols-2 gap-6 mb-6">
          <div>
            <label htmlFor="email" className="block text-sm font-medium text-gray-300 mb-1">
              Email <span className="text-red-400">*</span>
            </label>
            <Input
              id="email"
              name="email"
              type="email"
              placeholder="your.email@example.com"
              value={formData.email}
              onChange={handleChange}
              required
              className={`w-full px-4 py-3 rounded-lg bg-gray-800 border text-white placeholder-gray-400 focus:outline-none focus:ring-2 focus:border-transparent transition-colors ${
                fieldErrors.email
                  ? 'border-red-500 focus:ring-red-500'
                  : 'border-gray-700 focus:ring-blue-500'
              }`}
            />
            {fieldErrors.email && <p className="mt-1 text-sm text-red-400">{fieldErrors.email}</p>}
          </div>
          <div>
            <label htmlFor="phone" className="block text-sm font-medium text-gray-300 mb-1">
              Phone Number <span className="text-gray-500 text-xs">(optional)</span>
            </label>
            <Input
              id="phone"
              name="phone"
              type="tel"
              placeholder="(555) 123-4567"
              value={formData.phone}
              onChange={handleChange}
              maxLength={14}
              autoComplete="tel"
              className={`w-full px-4 py-3 rounded-lg bg-gray-800 border text-white placeholder-gray-400 focus:outline-none focus:ring-2 focus:border-transparent transition-colors ${
                fieldErrors.phone
                  ? 'border-red-500 focus:ring-red-500'
                  : 'border-gray-700 focus:ring-blue-500'
              }`}
            />
            {fieldErrors.phone && <p className="mt-1 text-sm text-red-400">{fieldErrors.phone}</p>}
          </div>
        </div>
        <div className="mb-6">
          <label htmlFor="subject" className="block text-sm font-medium text-gray-300 mb-1">
            Company or Project Name <span className="text-red-400">*</span>
          </label>
          <Input
            id="subject"
            name="subject"
            placeholder="Your Company or Project Name"
            value={formData.subject}
            onChange={handleChange}
            required
            className={`w-full px-4 py-3 rounded-lg bg-gray-800 border text-white placeholder-gray-400 focus:outline-none focus:ring-2 focus:border-transparent transition-colors ${
              fieldErrors.subject
                ? 'border-red-500 focus:ring-red-500'
                : 'border-gray-700 focus:ring-blue-500'
            }`}
          />
          {fieldErrors.subject && (
            <p className="mt-1 text-sm text-red-400">{fieldErrors.subject}</p>
          )}
        </div>
        <div className="mb-6">
          <label htmlFor="message" className="block text-sm font-medium text-gray-300 mb-1">
            How can we help you? <span className="text-red-400">*</span>
          </label>
          <Textarea
            id="message"
            name="message"
            placeholder="Please describe your company, project or what you need help with. (Maximum 2 links allowed)"
            value={formData.message}
            onChange={handleChange}
            className={`w-full px-4 py-3 rounded-lg bg-gray-800 border text-white placeholder-gray-400 focus:outline-none focus:ring-2 focus:border-transparent transition-colors min-h-[150px] ${
              fieldErrors.message
                ? 'border-red-500 focus:ring-red-500'
                : 'border-gray-700 focus:ring-blue-500'
            }`}
            required
          />
          {fieldErrors.message && (
            <p className="mt-1 text-sm text-red-400">{fieldErrors.message}</p>
          )}
          <p className="mt-1 text-xs text-gray-500">{formData.message.length}/5000 characters</p>
        </div>
        <Button
          type="submit"
          className="w-full px-6 py-3 rounded-lg bg-blue-500 text-white font-medium hover:bg-blue-600 transition-all duration-300 flex items-center justify-center group"
          disabled={isSubmitting || !recaptchaLoaded}
        >
          {isSubmitting ? (
            'Sending...'
          ) : !recaptchaLoaded ? (
            'Loading security check...'
          ) : (
            <>
              Send Message
              <Send className="ml-2 h-4 w-4 transition-transform duration-300 group-hover:translate-x-1" />
            </>
          )}
        </Button>
        
        {process.env.NEXT_PUBLIC_RECAPTCHA_SITE_KEY && (
          <p className="mt-3 text-xs text-gray-500 text-center">
            This site is protected by reCAPTCHA and the Google{' '}
            <a 
              href="https://policies.google.com/privacy" 
              target="_blank" 
              rel="noopener noreferrer"
              className="text-blue-400 hover:text-blue-300 underline"
            >
              Privacy Policy
            </a>{' '}
            and{' '}
            <a 
              href="https://policies.google.com/terms" 
              target="_blank" 
              rel="noopener noreferrer"
              className="text-blue-400 hover:text-blue-300 underline"
            >
              Terms of Service
            </a>{' '}
            apply.
          </p>
        )}
      </form>
    </div>
  );
}<|MERGE_RESOLUTION|>--- conflicted
+++ resolved
@@ -28,7 +28,11 @@
   retryAfter?: number;
 }
 
-export default function ContactForm() {
+interface ContactFormProps {
+  standalone?: boolean;
+}
+
+export default function ContactForm({ standalone = false }: ContactFormProps) {
   const [formData, setFormData] = useState({
     name: '',
     email: '',
@@ -113,7 +117,6 @@
     
     const elapsed = Date.now() - startTime;
 
-<<<<<<< HEAD
     try {
       let recaptchaToken = '';
       
@@ -136,19 +139,6 @@
           elapsed,
           recaptchaToken 
         }),
-=======
-    setTimeout(() => {
-      setIsSubmitting(false);
-      setIsSubmitted(true);
-      setFormData({
-        name: '',
-        email: '',
-        phone: '',
-        company: '',
-        projectType: '',
-        budget: '',
-        message: '',
->>>>>>> b34dd5a9
       });
 
       const data: ApiError | { message: string; submissionId: string } = await res.json();
@@ -228,7 +218,7 @@
   }
 
   return (
-    <div className="bg-white/5 backdrop-blur-sm rounded-xl border border-gray-800 p-8 hover:border-blue-500/50 transition-all duration-300">
+    <div className={standalone ? "bg-white/5 backdrop-blur-sm rounded-xl border border-gray-800 p-8 hover:border-blue-500/50 transition-all duration-300" : ""}>
       {/* General error message */}
       {error && (
         <div className="mb-6 p-4 bg-red-900/20 border border-red-500/30 rounded-lg">
@@ -259,7 +249,7 @@
           />
         </div>
 
-        <div className="mb-6">
+        <div className="mb-4">
           <label htmlFor="name" className="block text-sm font-medium text-gray-300 mb-1">
             Name <span className="text-red-400">*</span>
           </label>
@@ -278,7 +268,7 @@
           />
           {fieldErrors.name && <p className="mt-1 text-sm text-red-400">{fieldErrors.name}</p>}
         </div>
-        <div className="grid grid-cols-1 sm:grid-cols-2 gap-6 mb-6">
+        <div className="grid grid-cols-1 sm:grid-cols-2 gap-4 mb-4">
           <div>
             <label htmlFor="email" className="block text-sm font-medium text-gray-300 mb-1">
               Email <span className="text-red-400">*</span>
@@ -321,7 +311,7 @@
             {fieldErrors.phone && <p className="mt-1 text-sm text-red-400">{fieldErrors.phone}</p>}
           </div>
         </div>
-        <div className="mb-6">
+        <div className="mb-4">
           <label htmlFor="subject" className="block text-sm font-medium text-gray-300 mb-1">
             Company or Project Name <span className="text-red-400">*</span>
           </label>
@@ -342,7 +332,7 @@
             <p className="mt-1 text-sm text-red-400">{fieldErrors.subject}</p>
           )}
         </div>
-        <div className="mb-6">
+        <div className="mb-4">
           <label htmlFor="message" className="block text-sm font-medium text-gray-300 mb-1">
             How can we help you? <span className="text-red-400">*</span>
           </label>
