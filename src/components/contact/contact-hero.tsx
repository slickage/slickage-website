import Image from 'next/image';

export default function ContactHero() {
  return (
<<<<<<< HEAD
    <section className="relative min-h-[30vh] md:min-h-[40vh] max-h-[50vh] flex items-center">
      <div className="absolute inset-0 bg-[#0A0A0A]">
=======
    <section id="contact-hero" className="relative min-h-[60vh] flex items-center">
      <div className="absolute inset-0">
>>>>>>> b34dd5a9
        <div className="absolute inset-0 bg-gradient-to-r from-blue-500/10 to-violet-500/10" />
        <div className="absolute inset-0">
          <Image
            src="/placeholder.svg?height=600&width=1920"
            alt="Contact background"
            fill
            className="object-cover opacity-10 mix-blend-overlay"
            priority
          />
        </div>
      </div>
      <div className="container mx-auto px-4 py-24 md:py-32 relative z-10">
        <div className="flex flex-col items-center text-center space-y-4 md:space-y-6">
          <div className="inline-block rounded-full bg-blue-500/10 px-4 py-1.5 text-sm text-blue-400 font-medium mb-4">
            Contact Us
          </div>
          <h1 className="text-5xl md:text-6xl lg:text-7xl font-bold leading-tight tracking-tight mb-6 gradient-text">
            Get In Touch
          </h1>
          <p className="mx-auto max-w-2xl text-xl text-gray-400 mb-4">
            Have a project in mind? We'd love to hear from you. Let's create something amazing
            together.
          </p>
        </div>
      </div>
    </section>
  );
}<|MERGE_RESOLUTION|>--- conflicted
+++ resolved
@@ -1,24 +1,8 @@
-import Image from 'next/image';
-
 export default function ContactHero() {
   return (
-<<<<<<< HEAD
-    <section className="relative min-h-[30vh] md:min-h-[40vh] max-h-[50vh] flex items-center">
-      <div className="absolute inset-0 bg-[#0A0A0A]">
-=======
-    <section id="contact-hero" className="relative min-h-[60vh] flex items-center">
+    <section id="contact-hero" className="relative min-h-[30vh] flex items-center">
       <div className="absolute inset-0">
->>>>>>> b34dd5a9
         <div className="absolute inset-0 bg-gradient-to-r from-blue-500/10 to-violet-500/10" />
-        <div className="absolute inset-0">
-          <Image
-            src="/placeholder.svg?height=600&width=1920"
-            alt="Contact background"
-            fill
-            className="object-cover opacity-10 mix-blend-overlay"
-            priority
-          />
-        </div>
       </div>
       <div className="container mx-auto px-4 py-24 md:py-32 relative z-10">
         <div className="flex flex-col items-center text-center space-y-4 md:space-y-6">
