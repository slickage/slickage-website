--- conflicted
+++ resolved
@@ -5,7 +5,6 @@
   const features = [
     {
       icon: <Clock className="h-5 w-5" />,
-<<<<<<< HEAD
       title: 'Web Applications',
       description: 'The backbone of modern business. We craft custom web applications using the right technology for your needs-whether JavaScript frameworks (Node.js, Vue.js, React, Angular), Ruby on Rails, Elixir/Phoenix, or Go. Every application is handcrafted to solve your specific challenges and scale with your growth.'
     },
@@ -34,41 +33,6 @@
       title: 'DevOps & Infrastructure',
       description: 'From deployment pipelines to cloud architecture, we ensure your applications run smoothly and scale seamlessly.'
     }
-=======
-      title: 'Rapid Development',
-      description:
-        'We leverage modern development practices and tools to deliver high-quality solutions quickly.',
-    },
-    {
-      icon: <CheckCircle className="h-5 w-5" />,
-      title: 'Code Quality',
-      description:
-        'Rigorous testing, code reviews, and automated CI/CD ensure exceptional code quality.',
-    },
-    {
-      icon: <Users className="h-5 w-5" />,
-      title: 'Collaborative Development',
-      description:
-        'Our engineers work closely with your team to ensure seamless integration and knowledge transfer.',
-    },
-    {
-      icon: <Zap className="h-5 w-5" />,
-      title: 'Performance Optimization',
-      description:
-        'We build systems that scale, with a focus on latency, throughput, and resource efficiency.',
-    },
-    {
-      icon: <Layers className="h-5 w-5" />,
-      title: 'Modern Architecture',
-      description:
-        'Cloud-native, containerized solutions designed for reliability and scalability.',
-    },
-    {
-      icon: <Shield className="h-5 w-5" />,
-      title: 'Security First',
-      description: 'Built-in security at every layer, from infrastructure to application code.',
-    },
->>>>>>> 48306f02
   ];
 
   return (
