 'use client';

import React from 'react';
import Image from 'next/image';
import type { Project } from '@/types/project';

export default function Projects() {
  const projects: Project[] = [
    {
      id: 1,
      title: 'Distributed Video Conferencing',
      category: 'WebRTC',
      description: 'A scalable video conferencing solution handling 100k+ concurrent users.',
      image: 'https://images.pexels.com/photos/6266227/pexels-photo-6266227.jpeg',
      techStack: ['WebRTC', 'Go', 'React', 'Redis', 'Kubernetes'],
    },
    {
      id: 2,
      title: 'Real-time Analytics Platform',
      category: 'Data Engineering',
      description: 'Processing millions of events per second with sub-second latency.',
      image: 'https://images.pexels.com/photos/6633920/pexels-photo-6633920.jpeg',
      techStack: ['Kafka', 'Rust', 'ClickHouse', 'GraphQL'],
    },
    {
      id: 3,
      title: 'Cloud Infrastructure Manager',
      category: 'DevOps',
      description: 'Automated cloud infrastructure management and deployment platform.',
      image: 'https://images.pexels.com/photos/6956800/pexels-photo-6956800.jpeg',
      techStack: ['Terraform', 'AWS', 'Docker', 'TypeScript'],
    },
    {
      id: 4,
      title: 'Secure Messaging System',
      category: 'Security',
      description: 'End-to-end encrypted messaging with perfect forward secrecy.',
      image: 'https://images.pexels.com/photos/5709656/pexels-photo-5709656.jpeg',
      techStack: ['Signal Protocol', 'Rust', 'React Native', 'PostgreSQL'],
    },
  ];

  const [activeCategory, setActiveCategory] = React.useState<string>('All');
  const categories = ['All', 'WebRTC', 'Data Engineering', 'DevOps', 'Security'];

  const filteredProjects =
    activeCategory === 'All'
      ? projects
      : projects.filter((project) => project.category === activeCategory);

  return (
    <section id="projects" className="py-24 relative">
      <div className="container mx-auto px-4">
<<<<<<< HEAD
        <div className="mx-auto text mb-12">
          <h2 className="text-4xl md:text-5xl leading-[1.1] font-bold mb-4 gradient-text">
	          Insights
          </h2>
=======
        <div className="max-w-3xl mx-auto text-center mb-12">
          {/* <div className="inline-block rounded-full bg-blue-500/10 px-3 py-1 text-sm text-blue-400 font-medium mb-4">
            Our Work
          </div> */}
          <h2 className="text-3xl md:text-4xl font-bold mb-4 gradient-text">Our work</h2>
>>>>>>> 48306f02
          <p className="text-xl text-gray-400">
          	Read about how we built successful products with our partners.
          </p>
        </div>

        {/* <div className="flex justify-center mb-12">
          <div className="inline-flex flex-wrap justify-center gap-2">
            {categories.map((category) => (
              <button
                key={category}
                onClick={() => setActiveCategory(category)}
                className={`px-4 py-2 rounded-lg text-sm font-medium transition-colors ${
                  activeCategory === category
                    ? 'bg-blue-500 text-white'
                    : 'bg-gray-800 text-gray-300 hover:bg-gray-700'
                }`}
              >
                {category}
              </button>
            ))}
          </div>
        </div> */}

        <div className="grid grid-cols-1 md:grid-cols-3 gap-8">
          {filteredProjects.map((project) => (
            <div
              key={project.id}
              className="group rounded-xl overflow-hidden bg-gray-900/50 backdrop-blur-sm hover:border-gray-950 transition-all duration-300"
            >
<<<<<<< HEAD
              <div className="relative h-128 overflow-hidden">
                <div className="p-6 absolute z-1000 flex flex-col justify-end h-full">
                  {/* <div className="text-sm text-blue-400 font-medium mb-2">{project.category}</div> */}
                  <h3 className="text-3xl font-semibold text-white mb-2">{project.title}</h3>
                  <p className="text-gray-400 mb-4">{project.description}</p>
                  {/* <div className="flex flex-wrap gap-2 mb-4">
                    {project.techStack.map((tech, index) => (
                      <span key={index} className="px-2 py-1 text-xs font-medium rounded-md bg-gray-800 text-gray-300">
                        {tech}
                      </span>
                    ))}
                  </div>
                  <button className="flex items-center text-blue-400 font-medium text-sm group">
                    View Project
                    <ArrowRight className="ml-1 h-4 w-4 transition-transform duration-300 group-hover:translate-x-1" />
                  </button> */}
                </div>

                <div className="absolute inset-0 bg-gradient-to-t from-gray-950 to-transparent opacity-90 group-hover:opacity-100 transition-opacity duration-300 z-900"></div>

                <img
                  src={project.imageUrl}
=======
              <div className="relative h-64 overflow-hidden">
                <Image
                  src={project.image}
>>>>>>> 48306f02
                  alt={project.title}
                  fill
                  className="object-cover transition-transform duration-700 group-hover:scale-105"
                />
<<<<<<< HEAD
=======
                <div className="absolute inset-0 bg-gradient-to-t from-gray-900 to-transparent opacity-0 group-hover:opacity-100 transition-opacity duration-300"></div>
              </div>
              <div className="p-6">
                <div className="text-sm text-blue-400 font-medium mb-2">{project.category}</div>
                <h3 className="text-xl font-semibold text-white mb-2">{project.title}</h3>
                <p className="text-gray-400 mb-4">{project.description}</p>
                <div className="flex flex-wrap gap-2 mb-4">
                  {project.techStack.map((tech, index) => (
                    <span
                      key={index}
                      className="px-2 py-1 text-xs font-medium rounded-md bg-gray-800 text-gray-300"
                    >
                      {tech}
                    </span>
                  ))}
                </div>
                <button className="flex items-center text-blue-400 font-medium text-sm group">
                  View Project
                  <svg
                    xmlns="http://www.w3.org/2000/svg"
                    width="24"
                    height="24"
                    viewBox="0 0 24 24"
                    fill="none"
                    stroke="currentColor"
                    strokeWidth="2"
                    strokeLinecap="round"
                    strokeLinejoin="round"
                    className="ml-1 h-4 w-4 transition-transform duration-300 group-hover:translate-x-1"
                  >
                    <path d="m13 19-7-7 7-7" />
                  </svg>
                </button>
>>>>>>> 48306f02
              </div>
            </div>
          ))}
        </div>

        <div className="text-center mt-12">
          <button className="px-6 py-3 rounded-lg bg-blue-500 text-white font-medium hover:bg-blue-600 transition-all duration-300 inline-flex items-center group">
            View All Projects
            <svg
              xmlns="http://www.w3.org/2000/svg"
              width="24"
              height="24"
              viewBox="0 0 24 24"
              fill="none"
              stroke="currentColor"
              strokeWidth="2"
              strokeLinecap="round"
              strokeLinejoin="round"
              className="ml-2 h-4 w-4 transition-transform duration-300 group-hover:translate-x-1"
            >
              <path d="m13 19-7-7 7-7" />
            </svg>
          </button>
        </div>
      </div>
    </section>
  );
}<|MERGE_RESOLUTION|>--- conflicted
+++ resolved
@@ -51,18 +51,10 @@
   return (
     <section id="projects" className="py-24 relative">
       <div className="container mx-auto px-4">
-<<<<<<< HEAD
         <div className="mx-auto text mb-12">
           <h2 className="text-4xl md:text-5xl leading-[1.1] font-bold mb-4 gradient-text">
 	          Insights
           </h2>
-=======
-        <div className="max-w-3xl mx-auto text-center mb-12">
-          {/* <div className="inline-block rounded-full bg-blue-500/10 px-3 py-1 text-sm text-blue-400 font-medium mb-4">
-            Our Work
-          </div> */}
-          <h2 className="text-3xl md:text-4xl font-bold mb-4 gradient-text">Our work</h2>
->>>>>>> 48306f02
           <p className="text-xl text-gray-400">
           	Read about how we built successful products with our partners.
           </p>
@@ -92,7 +84,6 @@
               key={project.id}
               className="group rounded-xl overflow-hidden bg-gray-900/50 backdrop-blur-sm hover:border-gray-950 transition-all duration-300"
             >
-<<<<<<< HEAD
               <div className="relative h-128 overflow-hidden">
                 <div className="p-6 absolute z-1000 flex flex-col justify-end h-full">
                   {/* <div className="text-sm text-blue-400 font-medium mb-2">{project.category}</div> */}
@@ -113,53 +104,12 @@
 
                 <div className="absolute inset-0 bg-gradient-to-t from-gray-950 to-transparent opacity-90 group-hover:opacity-100 transition-opacity duration-300 z-900"></div>
 
-                <img
-                  src={project.imageUrl}
-=======
-              <div className="relative h-64 overflow-hidden">
                 <Image
                   src={project.image}
->>>>>>> 48306f02
                   alt={project.title}
                   fill
                   className="object-cover transition-transform duration-700 group-hover:scale-105"
                 />
-<<<<<<< HEAD
-=======
-                <div className="absolute inset-0 bg-gradient-to-t from-gray-900 to-transparent opacity-0 group-hover:opacity-100 transition-opacity duration-300"></div>
-              </div>
-              <div className="p-6">
-                <div className="text-sm text-blue-400 font-medium mb-2">{project.category}</div>
-                <h3 className="text-xl font-semibold text-white mb-2">{project.title}</h3>
-                <p className="text-gray-400 mb-4">{project.description}</p>
-                <div className="flex flex-wrap gap-2 mb-4">
-                  {project.techStack.map((tech, index) => (
-                    <span
-                      key={index}
-                      className="px-2 py-1 text-xs font-medium rounded-md bg-gray-800 text-gray-300"
-                    >
-                      {tech}
-                    </span>
-                  ))}
-                </div>
-                <button className="flex items-center text-blue-400 font-medium text-sm group">
-                  View Project
-                  <svg
-                    xmlns="http://www.w3.org/2000/svg"
-                    width="24"
-                    height="24"
-                    viewBox="0 0 24 24"
-                    fill="none"
-                    stroke="currentColor"
-                    strokeWidth="2"
-                    strokeLinecap="round"
-                    strokeLinejoin="round"
-                    className="ml-1 h-4 w-4 transition-transform duration-300 group-hover:translate-x-1"
-                  >
-                    <path d="m13 19-7-7 7-7" />
-                  </svg>
-                </button>
->>>>>>> 48306f02
               </div>
             </div>
           ))}
