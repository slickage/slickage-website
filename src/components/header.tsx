--- conflicted
+++ resolved
@@ -1,16 +1,10 @@
 'use client';
 
-<<<<<<< HEAD
 import { useState, useEffect } from 'react'
 import { Menu, X } from 'lucide-react'
 import Link from 'next/link'
 import Image from 'next/image'
 import SlickageLogo from '@/public/logo-slickage-lines-blue-light.svg'
-=======
-import { useState, useEffect } from 'react';
-import { Menu, X } from 'lucide-react';
-import Link from 'next/link';
->>>>>>> 48306f02
 
 export default function Header() {
   const [isScrolled, setIsScrolled] = useState(false);
