import React from 'react';
import { FaLinkedin, FaGithub } from 'react-icons/fa';
import Link from 'next/link';

export default function Footer() {
  return (
    <footer className="bg-gray-900 text-white">
      <div className="container mx-auto px-4 py-16">
        <div className="grid grid-cols-1 md:grid-cols-6 gap-12">
          <div className="col-span-1 md:col-span-1 md:col-start-1 md:col-end-2">
            <h3 className="text-2xl font-bold mb-6">Slickage</h3>
            <p className="text-gray-400 mb-6">
              A boutique software company based in Honolulu, Hawaii building big things.
            </p>
            <div className="flex space-x-4">
              {[
                {
                  icon: <FaLinkedin className="h-5 w-5" />,
                  href: 'https://www.linkedin.com/company/slickage-studios',
                },
                { icon: <FaGithub className="h-5 w-5" />, href: 'https://github.com/slickage' },
              ].map((social, index) => (
                <a
                  key={index}
                  href={social.href}
                  target="_blank"
                  rel="noopener noreferrer"
                  className="flex items-center justify-center h-10 w-10 rounded-full bg-gray-800 text-gray-400 hover:bg-blue-500 hover:text-white transition-colors"
                >
                  {social.icon}
                </a>
              ))}
            </div>
          </div>

          {/* <div></div>
          <div></div>
          <div></div> */}

          {/* <div className="md:text-right">
            <h4 className="text-lg font-semibold mb-6">Services</h4>
            <ul className="space-y-4">
              {[
                'Web Development',
                'Mobile Development',
                'Backend Solutions',
                'Frontend Development',
                'Data Analytics',
                'Security Solutions',
              ].map((service, index) => (
                <li key={index}>
                  <a href="#" className="text-gray-400 hover:text-blue-400 transition-colors">
                    {service}
                  </a>
                </li>
              ))}
            </ul>
          </div> */}

          <div className="md:text-right md:col-span-1 md:col-start-6 md:col-end-7">
            <h4 className="text-lg font-semibold mb-6">Company</h4>
            <ul className="space-y-4">
<<<<<<< HEAD
              {/* {['About Us', 'Insights', 'Contact Us'].map((item, index) => (
=======
              {[
                { name: 'Insights', href: '/#insights' },
                { name: 'Contact Us', href: '/#contact' },
              ].map((item, index) => (
>>>>>>> b34dd5a9
                <li key={index}>
                  <a
                    href={item.href}
                    className="text-gray-400 hover:text-blue-400 transition-colors"
                  >
                    {item.name}
                  </a>
                </li>
              ))} */}
              <li>
                <a href="/contact" className="text-gray-400 hover:text-blue-400 transition-colors">
                  Contact Us
                </a>
              </li>
            </ul>
          </div>

          {/* <div>
            <h4 className="text-lg font-semibold mb-6">Newsletter</h4>
            <p className="text-gray-400 mb-4">
              Subscribe to our newsletter for the latest updates.
            </p>
            <form className="mb-4">
              <div className="flex">
                <input
                  type="email"
                  placeholder="Your email"
                  className="px-4 py-2 rounded-l-lg w-full bg-gray-800 border border-gray-700 text-white focus:outline-none focus:ring-2 focus:ring-blue-500 focus:border-transparent"
                />
                <Button
                  type="submit"
                  className="bg-blue-500 hover:bg-blue-600 text-white px-4 py-2 rounded-r-lg transition-colors"
                >
                  Subscribe
                </Button>
              </div>
            </form>
            <p className="text-sm text-gray-500">
              We respect your privacy. Unsubscribe at any time.
            </p>
          </div> */}
        </div>

        <div className="border-t border-gray-800 mt-12 pt-8">
          <div className="flex flex-col md:flex-row justify-between items-center">
            <p className="text-gray-500 text-sm mb-4 md:mb-0">
              © {new Date().getFullYear()} Slickage. All rights reserved.
            </p>
            <div className="flex space-x-6">
              <Link href="/privacy-policy" className="text-gray-500 hover:text-blue-400 text-sm">
                Privacy Policy
              </Link>
              <Link href="/cookie-policy" className="text-gray-500 hover:text-blue-400 text-sm">
                Cookie Policy
              </Link>
            </div>
          </div>
        </div>
      </div>
    </footer>
  );
}<|MERGE_RESOLUTION|>--- conflicted
+++ resolved
@@ -60,14 +60,10 @@
           <div className="md:text-right md:col-span-1 md:col-start-6 md:col-end-7">
             <h4 className="text-lg font-semibold mb-6">Company</h4>
             <ul className="space-y-4">
-<<<<<<< HEAD
-              {/* {['About Us', 'Insights', 'Contact Us'].map((item, index) => (
-=======
               {[
                 { name: 'Insights', href: '/#insights' },
-                { name: 'Contact Us', href: '/#contact' },
+                { name: 'Contact Us', href: '/contact' },
               ].map((item, index) => (
->>>>>>> b34dd5a9
                 <li key={index}>
                   <a
                     href={item.href}
@@ -76,12 +72,7 @@
                     {item.name}
                   </a>
                 </li>
-              ))} */}
-              <li>
-                <a href="/contact" className="text-gray-400 hover:text-blue-400 transition-colors">
-                  Contact Us
-                </a>
-              </li>
+              ))}
             </ul>
           </div>
 
