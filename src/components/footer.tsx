import React from 'react';
import { Linkedin, Github as GitHub } from 'lucide-react';

export default function Footer() {
  return (
    <footer className="bg-gray-900 text-white">
      <div className="container mx-auto px-4 py-16">
        <div className="grid grid-cols-1 md:grid-cols-6 gap-12">
          <div className="col-span-1 md:col-span-1">
            <h3 className="text-2xl font-bold mb-6">Slickage</h3>
            <p className="text-gray-400 mb-6">
              A boutique software company based in Honolulu, Hawaii building big things.
            </p>
            <div className="flex space-x-4">
              {[
                { icon: <Linkedin className="h-5 w-5" />, href: '#' },
                { icon: <GitHub className="h-5 w-5" />, href: '#' },
              ].map((social, index) => (
                <a
                  key={index}
                  href={social.href}
                  className="flex items-center justify-center h-10 w-10 rounded-full bg-gray-800 text-gray-400 hover:bg-blue-500 hover:text-white transition-colors"
                >
                  {social.icon}
                </a>
              ))}
            </div>
          </div>

          <div></div>
          <div></div>
          <div></div>

          <div className="md:text-right">
            <h4 className="text-lg font-semibold mb-6">Services</h4>
            <ul className="space-y-4">
              {[
                'Web Development',
                'Mobile Development',
                'Backend Solutions',
                'Frontend Development',
                'Data Analytics',
                'Security Solutions',
              ].map((service, index) => (
                <li key={index}>
                  <a href="#" className="text-gray-400 hover:text-blue-400 transition-colors">
                    {service}
                  </a>
                </li>
              ))}
            </ul>
          </div>

          <div className="md:text-right">
            <h4 className="text-lg font-semibold mb-6">Company</h4>
            <ul className="space-y-4">
              {['About Us', 'Insights', 'Contact Us'].map((item, index) => (
                <li key={index}>
                  <a href="#" className="text-gray-400 hover:text-blue-400 transition-colors">
                    {item}
                  </a>
                </li>
              ))}
            </ul>
          </div>

          {/* <div>
            <h4 className="text-lg font-semibold mb-6">Newsletter</h4>
            <p className="text-gray-400 mb-4">
              Subscribe to our newsletter for the latest updates.
            </p>
            <form className="mb-4">
              <div className="flex">
                <input
                  type="email"
                  placeholder="Your email"
                  className="px-4 py-2 rounded-l-lg w-full bg-gray-800 border border-gray-700 text-white focus:outline-none focus:ring-2 focus:ring-blue-500 focus:border-transparent"
                />
                <button
                  type="submit"
                  className="bg-blue-500 hover:bg-blue-600 text-white px-4 py-2 rounded-r-lg transition-colors"
                >
                  Subscribe
                </button>
              </div>
            </form>
            <p className="text-sm text-gray-500">
              We respect your privacy. Unsubscribe at any time.
            </p>
          </div> */}
        </div>

        <div className="border-t border-gray-800 mt-12 pt-8">
          <div className="flex flex-col md:flex-row justify-between items-center">
            <p className="text-gray-500 text-sm mb-4 md:mb-0">
              © {new Date().getFullYear()} Slickage. All rights reserved.
            </p>
            <div className="flex space-x-6">
<<<<<<< HEAD
              <a href="#" className="text-gray-500 hover:text-blue-400 text-sm">Privacy Policy</a>
              <a href="#" className="text-gray-500 hover:text-blue-400 text-sm">Cookie Policy</a>
=======
              <a href="#" className="text-gray-500 hover:text-blue-400 text-sm">
                Terms of Service
              </a>
              <a href="#" className="text-gray-500 hover:text-blue-400 text-sm">
                Privacy Policy
              </a>
              <a href="#" className="text-gray-500 hover:text-blue-400 text-sm">
                Cookie Policy
              </a>
>>>>>>> 48306f02
            </div>
          </div>
        </div>
      </div>
    </footer>
  );
}<|MERGE_RESOLUTION|>--- conflicted
+++ resolved
@@ -96,20 +96,8 @@
               © {new Date().getFullYear()} Slickage. All rights reserved.
             </p>
             <div className="flex space-x-6">
-<<<<<<< HEAD
               <a href="#" className="text-gray-500 hover:text-blue-400 text-sm">Privacy Policy</a>
               <a href="#" className="text-gray-500 hover:text-blue-400 text-sm">Cookie Policy</a>
-=======
-              <a href="#" className="text-gray-500 hover:text-blue-400 text-sm">
-                Terms of Service
-              </a>
-              <a href="#" className="text-gray-500 hover:text-blue-400 text-sm">
-                Privacy Policy
-              </a>
-              <a href="#" className="text-gray-500 hover:text-blue-400 text-sm">
-                Cookie Policy
-              </a>
->>>>>>> 48306f02
             </div>
           </div>
         </div>
