--- conflicted
+++ resolved
@@ -13,8 +13,6 @@
 }
 
 export default function InsightCard({ insight }: InsightCardProps) {
-<<<<<<< HEAD
-=======
   const [imageUrl, setImageUrl] = useState<string>('/placeholder.svg');
   const [isLoading, setIsLoading] = useState(true);
 
@@ -41,7 +39,6 @@
     loadImage();
   }, [insight.imageSrc]);
 
->>>>>>> b34dd5a9
   const cardVariants = {
     hidden: { opacity: 0, y: 30 },
     visible: { opacity: 1, y: 0, transition: { duration: 0.5 } },
