import { createHash } from 'crypto';

/**
 * Privacy utilities for anonymizing sensitive data in analytics
 */

/**
 * Hash email address for privacy-compliant tracking
 * @param email The email address to hash
 * @returns SHA-256 hash of the email address
 */
export function hashEmail(email: string): string {
  return createHash('sha256').update(email.toLowerCase().trim()).digest('hex');
}

/**
 * Anonymize IP address by removing last octet
 * @param ip The IP address to anonymize
 * @returns Anonymized IP address
 */
export function anonymizeIp(ip: string): string {
  if (ip === 'unknown' || !ip) {
    return 'unknown';
  }

  // Handle IPv4
  if (ip.includes('.')) {
    const parts = ip.split('.');
    if (parts.length === 4) {
      return `${parts[0]}.${parts[1]}.${parts[2]}.0`;
    }
  }

  // Handle IPv6 (simplified - remove last segment)
  if (ip.includes(':')) {
    const parts = ip.split(':');
    if (parts.length > 1) {
      parts[parts.length - 1] = '0';
      return parts.join(':');
    }
  }

  return 'anonymized';
}

/**
 * Create a privacy-safe distinct ID from email
 * @param email The email address
 * @returns Hashed distinct ID for tracking
 */
export function createSafeDistinctId(email: string): string {
  const hashedEmail = hashEmail(email);
  return `lead_${hashedEmail.substring(0, 16)}`;
}

/**
 * Extract domain from email for company tracking
 * @param email The email address
 * @returns Domain part of the email
 */
export function extractEmailDomain(email: string): string {
  const domain = email.split('@')[1]?.toLowerCase();
  return domain || 'unknown';
}

<<<<<<< HEAD
/**
 * Check if data should be tracked based on privacy settings
 * @param dataType Type of data being tracked
 * @returns Boolean indicating if tracking is allowed
 */
export function isTrackingAllowed(dataType: 'email' | 'ip' | 'location' | 'device'): boolean {
  return dataType !== 'email' && dataType !== 'ip';
}
=======

>>>>>>> 142935ea
<|MERGE_RESOLUTION|>--- conflicted
+++ resolved
@@ -61,17 +61,4 @@
 export function extractEmailDomain(email: string): string {
   const domain = email.split('@')[1]?.toLowerCase();
   return domain || 'unknown';
-}
-
-<<<<<<< HEAD
-/**
- * Check if data should be tracked based on privacy settings
- * @param dataType Type of data being tracked
- * @returns Boolean indicating if tracking is allowed
- */
-export function isTrackingAllowed(dataType: 'email' | 'ip' | 'location' | 'device'): boolean {
-  return dataType !== 'email' && dataType !== 'ip';
-}
-=======
-
->>>>>>> 142935ea
+}